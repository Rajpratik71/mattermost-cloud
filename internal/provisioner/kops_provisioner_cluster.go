package provisioner

import (
	"context"
	"fmt"
	"strings"
	"time"

	"github.com/pkg/errors"
	log "github.com/sirupsen/logrus"
	k8sErrors "k8s.io/apimachinery/pkg/api/errors"
	metav1 "k8s.io/apimachinery/pkg/apis/meta/v1"

	"github.com/mattermost/mattermost-cloud/internal/tools/aws"
	"github.com/mattermost/mattermost-cloud/internal/tools/k8s"
	"github.com/mattermost/mattermost-cloud/internal/tools/kops"
	"github.com/mattermost/mattermost-cloud/internal/tools/terraform"
	"github.com/mattermost/mattermost-cloud/model"
)

// DefaultKubernetesVersion is the default value for a kubernetes cluster
// version value.
const DefaultKubernetesVersion = "0.0.0"

// KopsProvisioner provisions clusters using kops+terraform.
type KopsProvisioner struct {
	useExistingAWSResources bool
	s3StateStore            string
	privateSubnetIds        string
	publicSubnetIds         string
<<<<<<< HEAD
	privateDNS              string
=======
	useExistingAWSResources bool
	logger                  log.FieldLogger
>>>>>>> 9992a6f7
	owner                   string
	awsClient               *aws.Client
	logger                  log.FieldLogger
}

// NewKopsProvisioner creates a new KopsProvisioner.
<<<<<<< HEAD
func NewKopsProvisioner(s3StateStore, privateDNS, owner string, useExistingAWSResources bool, logger log.FieldLogger, awsClient *aws.Client) *KopsProvisioner {
=======
func NewKopsProvisioner(s3StateStore, owner string, useExistingAWSResources bool, logger log.FieldLogger) *KopsProvisioner {
>>>>>>> 9992a6f7
	return &KopsProvisioner{
		s3StateStore:            s3StateStore,
		useExistingAWSResources: useExistingAWSResources,
		logger:                  logger,
		owner:                   owner,
		awsClient:               awsClient,
	}
}

// PrepareCluster ensures a cluster object is ready for provisioning.
func (provisioner *KopsProvisioner) PrepareCluster(cluster *model.Cluster) (bool, error) {
	kopsMetadata, err := model.NewKopsMetadata(cluster.ProvisionerMetadata)
	if err != nil {
		return false, errors.Wrap(err, "failed to parse existing provisioner metadata")
	}

	// Don't regenerate the name if already set.
	if kopsMetadata.Name != "" {
		return false, nil
	}

	// Generate the kops name using the cluster id.
	kopsMetadata.Name = fmt.Sprintf("%s-kops.k8s.local", cluster.ID)
	cluster.SetProvisionerMetadata(kopsMetadata)

	return true, nil
}

// CreateCluster creates a cluster using kops and terraform.
func (provisioner *KopsProvisioner) CreateCluster(cluster *model.Cluster) error {
	kopsMetadata, err := model.NewKopsMetadata(cluster.ProvisionerMetadata)
	if err != nil {
		return errors.Wrap(err, "failed to parse provisioner metadata")
	}

	logger := provisioner.logger.WithField("cluster", cluster.ID)

	awsMetadata, err := model.NewAWSMetadata(cluster.ProviderMetadata)
	if err != nil {
		return errors.Wrap(err, "failed to parse provider metadata")
	}

	isAMIValid, err := provisioner.awsClient.IsValidAMI(kopsMetadata.AMI)
	if err != nil {
		return errors.Wrapf(err, "Error checking the AWS AMI Image %s", kopsMetadata.AMI)
	}
	if !isAMIValid {
		return errors.Wrapf(err, "invalid AWS AMI Image %s", kopsMetadata.AMI)
	}

	clusterSize, err := kops.GetSize(cluster.Size)
	if err != nil {
		return err
	}

	logger.WithField("name", kopsMetadata.Name).Info("Creating cluster")
	kops, err := kops.New(provisioner.s3StateStore, logger)
	if err != nil {
		return err
	}
	defer kops.Close()

	var clusterResources aws.ClusterResources
	if provisioner.useExistingAWSResources {
		clusterResources, err = provisioner.awsClient.GetAndClaimVpcResources(cluster.ID, provisioner.owner, logger)
		if err != nil {
			return err
		}
	}

	err = kops.CreateCluster(
		kopsMetadata.Name,
		kopsMetadata.Version,
		kopsMetadata.AMI,
		cluster.Provider,
		clusterSize,
		awsMetadata.Zones,
		clusterResources.PrivateSubnetIDs,
		clusterResources.PublicSubnetsIDs,
		clusterResources.MasterSecurityGroupIDs,
		clusterResources.WorkerSecurityGroupIDs,
	)
	if err != nil {
		releaseErr := provisioner.awsClient.ReleaseVpc(cluster.ID, logger)
		if releaseErr != nil {
			logger.WithError(releaseErr).Error("Unable to release VPC")
		}

		return errors.Wrap(err, "unable to create kops cluster")
	}

	terraformClient, err := terraform.New(kops.GetOutputDirectory(), provisioner.s3StateStore, logger)
	if err != nil {
		return err
	}
	defer terraformClient.Close()

	err = terraformClient.Init(kopsMetadata.Name)
	if err != nil {
		return err
	}

	err = terraformClient.ApplyTarget(fmt.Sprintf("aws_internet_gateway.%s-kops-k8s-local", cluster.ID))
	if err != nil {
		return err
	}

	err = terraformClient.ApplyTarget(fmt.Sprintf("aws_elb.api-%s-kops-k8s-local", cluster.ID))
	if err != nil {
		return err
	}

	err = kops.UpdateCluster(kopsMetadata.Name, kops.GetOutputDirectory())
	if err != nil {
		return err
	}

	err = terraformClient.Apply()
	if err != nil {
		return err
	}

	// TODO: Rework this as we make the API calls asynchronous.
	wait := 1000
	logger.Infof("Waiting up to %d seconds for k8s cluster to become ready...", wait)
	err = kops.WaitForKubernetesReadiness(kopsMetadata.Name, wait)
	if err != nil {
		// Run non-silent validate one more time to log final cluster state
		// and return original timeout error.
		kops.ValidateCluster(kopsMetadata.Name, false)
		return err
	}

	logger.WithField("name", kopsMetadata.Name).Info("Successfully deployed kubernetes")

<<<<<<< HEAD
	ugh, err := newUtilityGroupHandle(kops, provisioner, cluster, provisioner.awsClient, logger)
=======
	logger.WithField("name", kopsMetadata.Name).Info("Updating VolumeBindingMode in default storage class")
	k8sClient, err := k8s.New(kops.GetKubeConfigPath(), logger)
	if err != nil {
		return err
	}

	_, err = k8sClient.UpdateStorageClassVolumeBindingMode("gp2")
	if err != nil {
		return err
	}
	logger.WithField("name", kopsMetadata.Name).Info("Successfully updated storage class")

	ugh, err := newUtilityGroupHandle(kops, provisioner, cluster, awsClient, logger)
>>>>>>> 9992a6f7
	if err != nil {
		return err
	}

	return ugh.CreateUtilityGroup()
}

// ProvisionCluster installs all the baseline kubernetes resources needed for
// managing installations. This can be called on an already-provisioned cluster
// to reprovision with the newest version of the resources.
func (provisioner *KopsProvisioner) ProvisionCluster(cluster *model.Cluster) error {
	logger := provisioner.logger.WithField("cluster", cluster.ID)

	kops, err := kops.New(provisioner.s3StateStore, logger)
	if err != nil {
		return errors.Wrap(err, "failed to create kops wrapper")
	}
	defer kops.Close()

	kopsMetadata, err := model.NewKopsMetadata(cluster.ProvisionerMetadata)
	if err != nil {
		return errors.Wrap(err, "failed to parse provisioner metadata")
	}

	err = kops.ExportKubecfg(kopsMetadata.Name)
	if err != nil {
		return errors.Wrap(err, "failed to export kubecfg")
	}

	logger.Info("Provisioning cluster")

	// Begin deploying the mattermost operator.
	k8sClient, err := k8s.New(kops.GetKubeConfigPath(), logger)
	if err != nil {
		return err
	}

	mysqlOperatorNamespace := "mysql-operator"
	minioOperatorNamespace := "minio-operator"
	mattermostOperatorNamespace := "mattermost-operator"
	namespaces := []string{
		mysqlOperatorNamespace,
		minioOperatorNamespace,
		mattermostOperatorNamespace,
	}

	// Remove all previously-installed operator namespaces and resources.
	for _, namespace := range namespaces {
		logger.Infof("Cleaning up namespace %s", namespace)
		err = k8sClient.Clientset.CoreV1().Namespaces().Delete(namespace, &metav1.DeleteOptions{})
		if k8sErrors.IsNotFound(err) {
			logger.Infof("Namespace %s not found; skipping...", namespace)
		} else if err != nil {
			return errors.Wrapf(err, "failed to delete namespace %s", namespace)
		}
	}

	wait := 60
	logger.Infof("Waiting up to %d seconds for namespaces to be terminated...", wait)
	ctx, cancel := context.WithTimeout(context.Background(), time.Duration(wait)*time.Second)
	defer cancel()
	err = waitForNamespacesDeleted(ctx, namespaces, k8sClient)
	if err != nil {
		return err
	}

	_, err = k8sClient.CreateNamespacesIfDoesNotExist(namespaces)
	if err != nil {
		return err
	}

	// TODO: determine if we want to hard-code the k8s resource objects in code.
	// For now, we will ingest manifest files to deploy the mattermost operator.
	files := []k8s.ManifestFile{
		{
			Path:            "operator-manifests/mysql/mysql-operator.yaml",
			DeployNamespace: mysqlOperatorNamespace,
		}, {
			Path:            "operator-manifests/minio/minio-operator.yaml",
			DeployNamespace: minioOperatorNamespace,
		}, {
			Path:            "operator-manifests/mattermost/crds/mm_clusterinstallation_crd.yaml",
			DeployNamespace: mattermostOperatorNamespace,
		}, {
			Path:            "operator-manifests/mattermost/crds/mm_mattermostrestoredb_crd.yaml",
			DeployNamespace: mattermostOperatorNamespace,
		}, {
			Path:            "operator-manifests/mattermost/service_account.yaml",
			DeployNamespace: mattermostOperatorNamespace,
		}, {
			Path:            "operator-manifests/mattermost/role.yaml",
			DeployNamespace: mattermostOperatorNamespace,
		}, {
			Path:            "operator-manifests/mattermost/role_binding.yaml",
			DeployNamespace: mattermostOperatorNamespace,
		}, {
			Path:            "operator-manifests/mattermost/operator.yaml",
			DeployNamespace: mattermostOperatorNamespace,
		},
	}
	err = k8sClient.CreateFromFiles(files)
	if err != nil {
		return err
	}

	// change the waiting time because creation can take more time
	// due container download / init / container creation / volume allocation
	wait = 240
	operatorsWithDeployment := []string{"minio-operator", "mattermost-operator"}
	for _, operator := range operatorsWithDeployment {
		pods, err := k8sClient.GetPodsFromDeployment(operator, operator)
		if err != nil {
			return err
		}
		if len(pods.Items) == 0 {
			return fmt.Errorf("no pods found from %q deployment", operator)
		}

		for _, pod := range pods.Items {
			logger.Infof("Waiting up to %d seconds for %q pod %q to start...", wait, operator, pod.GetName())
			ctx, cancel := context.WithTimeout(context.Background(), time.Duration(wait)*time.Second)
			defer cancel()
			pod, err := k8sClient.WaitForPodRunning(ctx, operator, pod.GetName())
			if err != nil {
				return err
			}
			logger.Infof("Successfully deployed operator pod %q", pod.Name)
		}
	}

	operatorsWithStatefulSet := []string{"mysql-operator"}
	for _, operator := range operatorsWithStatefulSet {
		pods, err := k8sClient.GetPodsFromStatefulset(operator, operator)
		if err != nil {
			return err
		}
		if len(pods.Items) == 0 {
			return fmt.Errorf("no pods found from %q statefulSet", operator)
		}

		for _, pod := range pods.Items {

			logger.Infof("Waiting up to %d seconds for %q pod %q to start...", wait, operator, pod.GetName())
			ctx, cancel := context.WithTimeout(context.Background(), time.Duration(wait)*time.Second)
			defer cancel()
			pod, err := k8sClient.WaitForPodRunning(ctx, operator, pod.GetName())
			if err != nil {
				return err
			}
			logger.Infof("Successfully deployed operator pod %q", pod.Name)
		}
	}

	ugh, err := newUtilityGroupHandle(kops, provisioner, cluster, provisioner.awsClient, logger)
	if err != nil {
		return errors.Wrap(err, "failed to create new cluster utility group handle")
	}

	err = ugh.UpgradeUtilityGroup()
	if err != nil {
		return errors.Wrap(err, "failed to upgrade all services in utility group")
	}

	logger.WithField("name", kopsMetadata.Name).Info("Successfully provisioned cluster")

	return nil
}

// UpgradeCluster upgrades a cluster to the latest recommended production ready k8s version.
func (provisioner *KopsProvisioner) UpgradeCluster(cluster *model.Cluster) error {
	kopsMetadata, err := model.NewKopsMetadata(cluster.ProvisionerMetadata)
	if err != nil {
		return errors.Wrap(err, "failed to parse provisioner metadata")
	}

	logger := provisioner.logger.WithField("cluster", cluster.ID)

	kops, err := kops.New(provisioner.s3StateStore, logger)
	if err != nil {
		return errors.Wrap(err, "failed to create kops wrapper")
	}
	defer kops.Close()

	err = kops.UpdateCluster(kopsMetadata.Name, kops.GetOutputDirectory())
	if err != nil {
		return err
	}

	terraformClient, err := terraform.New(kops.GetOutputDirectory(), provisioner.s3StateStore, logger)
	if err != nil {
		return err
	}
	defer terraformClient.Close()

	err = terraformClient.Init(kopsMetadata.Name)
	if err != nil {
		return err
	}

	err = verifyTerraformAndKopsMatch(kopsMetadata.Name, terraformClient, logger)
	if err != nil {
		return err
	}

	logger.Info("Upgrading cluster")

	switch kopsMetadata.Version {
	case "latest", "":
		err = kops.UpgradeCluster(kopsMetadata.Name)
		if err != nil {
			return err
		}
	default:
		setValue := fmt.Sprintf("spec.kubernetesVersion=%s", kopsMetadata.Version)
		err = kops.SetCluster(kopsMetadata.Name, setValue)
		if err != nil {
			return err
		}
	}

	err = kops.UpdateCluster(kopsMetadata.Name, kops.GetOutputDirectory())
	if err != nil {
		return err
	}

	err = terraformClient.Plan()
	if err != nil {
		return err
	}
	err = terraformClient.Apply()
	if err != nil {
		return err
	}

	err = kops.RollingUpdateCluster(kopsMetadata.Name)
	if err != nil {
		return err
	}

	// TODO: Rework this as we make the API calls asynchronous.
	wait := 1000
	if wait > 0 {
		logger.Infof("Waiting up to %d seconds for k8s cluster to become ready...", wait)
		err = kops.WaitForKubernetesReadiness(kopsMetadata.Name, wait)
		if err != nil {
			// Run non-silent validate one more time to log final cluster state
			// and return original timeout error.
			kops.ValidateCluster(kopsMetadata.Name, false)
			return err
		}
	}

	logger.Info("Successfully upgraded cluster")

	return nil
}

// DeleteCluster deletes a previously created cluster using kops and terraform.
func (provisioner *KopsProvisioner) DeleteCluster(cluster *model.Cluster) error {
	kopsMetadata, err := model.NewKopsMetadata(cluster.ProvisionerMetadata)
	if err != nil {
		return errors.Wrap(err, "failed to parse provisioner metadata")
	}

	logger := provisioner.logger.WithField("cluster", cluster.ID)

	kops, err := kops.New(provisioner.s3StateStore, logger)
	if err != nil {
		return errors.Wrap(err, "failed to create kops wrapper")
	}
	defer kops.Close()

	// Use these vars to keep track of which resources need to be deleted.
	var skipDeleteKops, skipDeleteTerraform bool

	logger.Info("Deleting cluster")

	_, err = kops.GetCluster(kopsMetadata.Name)
	if err != nil {
		logger.WithError(err).Error("Failed kops get cluster check: proceeding assuming kops and terraform resources were never created")
		skipDeleteKops = true
		skipDeleteTerraform = true
	}

	if !skipDeleteKops {
		err = kops.UpdateCluster(kopsMetadata.Name, kops.GetOutputDirectory())
		if err != nil {
			return errors.Wrap(err, "failed to run kops update")
		}
	}

	if !skipDeleteTerraform {
		terraformClient, err := terraform.New(kops.GetOutputDirectory(), provisioner.s3StateStore, logger)
		if err != nil {
			return errors.Wrap(err, "failed to create terraform wrapper")
		}
		defer terraformClient.Close()

		err = terraformClient.Init(kopsMetadata.Name)
		if err != nil {
			return errors.Wrap(err, "failed to init terraform")
		}

		err = verifyTerraformAndKopsMatch(kopsMetadata.Name, terraformClient, logger)
		if err != nil {
			skipDeleteTerraform = true
			logger.WithError(err).Error("Proceeding with cluster deletion despite failing terraform output match check")
		}

		err = terraformClient.Destroy()
		if err != nil {
			return errors.Wrap(err, "failed to run terraform destroy")
		}
	}

	if !skipDeleteKops {
		err = kops.DeleteCluster(kopsMetadata.Name)
		if err != nil {
			return errors.Wrap(err, "failed to run kops delete")
		}
	}

	err = provisioner.awsClient.ReleaseVpc(cluster.ID, logger)
	if err != nil {
		return errors.Wrap(err, "unable to release VPC")
	}

	ugh, err := newUtilityGroupHandle(kops, provisioner, cluster, provisioner.awsClient, logger)
	if err != nil {
		return errors.Wrap(err, "couldn't greate new utility group handle while deleting the cluster")
	}

	err = ugh.DestroyUtilityGroup()
	if err != nil {
		return errors.Wrap(err, "failed to destroy all services in the utility group")
	}

	logger.Info("Successfully deleted cluster")

	return nil
}

// GetClusterResources returns a snapshot of resources of a given cluster.
func (provisioner *KopsProvisioner) GetClusterResources(cluster *model.Cluster, onlySchedulable bool) (*k8s.ClusterResources, error) {
	logger := provisioner.logger.WithField("cluster", cluster.ID)

	kops, err := kops.New(provisioner.s3StateStore, logger)
	if err != nil {
		return nil, errors.Wrap(err, "failed to create kops wrapper")
	}
	defer kops.Close()

	kopsMetadata, err := model.NewKopsMetadata(cluster.ProvisionerMetadata)
	if err != nil {
		return nil, errors.Wrap(err, "failed to parse provisioner metadata")
	}

	err = kops.ExportKubecfg(kopsMetadata.Name)
	if err != nil {
		return nil, errors.Wrap(err, "failed to export kubecfg")
	}

	k8sClient, err := k8s.New(kops.GetKubeConfigPath(), logger)
	if err != nil {
		return nil, errors.Wrap(err, "failed to construct k8s client")
	}

	allPods, err := k8sClient.Clientset.CoreV1().Pods("").List(metav1.ListOptions{})
	if err != nil {
		return nil, err
	}
	usedCPU, usedMemory := k8s.CalculateTotalPodMilliResourceRequests(allPods)

	var totalCPU, totalMemory int64
	nodes, err := k8sClient.Clientset.CoreV1().Nodes().List(metav1.ListOptions{})
	if err != nil {
		return nil, err
	}
	for _, node := range nodes.Items {
		var skipNode bool

		if onlySchedulable {
			if node.Spec.Unschedulable {
				logger.Debugf("Ignoring unschedulable node %s", node.GetName())
				skipNode = true
			}

			// TODO: handle scheduling taints in a more robust way.
			// This is a quick and dirty check for scheduling issues that could
			// lead to false positives. In the future, we should use a scheduling
			// library to perform the check instead.
			for _, taint := range node.Spec.Taints {
				if taint.Effect == "NoSchedule" {
					logger.Debugf("Ignoring node %s with taint '%s'", node.GetName(), taint.ToString())
					skipNode = true
					break
				}
			}
		}

		if !skipNode {
			totalCPU += node.Status.Allocatable.Cpu().MilliValue()
			totalMemory += node.Status.Allocatable.Memory().MilliValue()
		}
	}

	return &k8s.ClusterResources{
		MilliTotalCPU:    totalCPU,
		MilliUsedCPU:     usedCPU,
		MilliTotalMemory: totalMemory,
		MilliUsedMemory:  usedMemory,
	}, nil
}

// GetClusterVersion returns the version of kubernetes running on the cluster.
func (provisioner *KopsProvisioner) GetClusterVersion(cluster *model.Cluster) (string, error) {
	logger := provisioner.logger.WithField("cluster", cluster.ID)

	logger.Info("Getting cluster kubernetes version")

	kops, err := kops.New(provisioner.s3StateStore, logger)
	if err != nil {
		return DefaultKubernetesVersion, errors.Wrap(err, "failed to create kops wrapper")
	}
	defer kops.Close()

	kopsMetadata, err := model.NewKopsMetadata(cluster.ProvisionerMetadata)
	if err != nil {
		return DefaultKubernetesVersion, errors.Wrap(err, "failed to parse provisioner metadata")
	}

	err = kops.ExportKubecfg(kopsMetadata.Name)
	if err != nil {
		return DefaultKubernetesVersion, errors.Wrap(err, "failed to export kubecfg")
	}

	k8sClient, err := k8s.New(kops.GetKubeConfigPath(), logger)
	if err != nil {
		return DefaultKubernetesVersion, errors.Wrap(err, "failed to construct k8s client")
	}

	versionInfo, err := k8sClient.Clientset.Discovery().ServerVersion()
	if err != nil {
		return DefaultKubernetesVersion, errors.Wrap(err, "failed to get kubernetes version")
	}

	// The GitVersion string usually looks like v1.14.2 so we trim the "v" off
	// to match the version syntax used in kops.
	version := strings.TrimLeft(versionInfo.GitVersion, "v")

	return version, nil
}<|MERGE_RESOLUTION|>--- conflicted
+++ resolved
@@ -28,23 +28,13 @@
 	s3StateStore            string
 	privateSubnetIds        string
 	publicSubnetIds         string
-<<<<<<< HEAD
-	privateDNS              string
-=======
-	useExistingAWSResources bool
-	logger                  log.FieldLogger
->>>>>>> 9992a6f7
 	owner                   string
 	awsClient               *aws.Client
 	logger                  log.FieldLogger
 }
 
 // NewKopsProvisioner creates a new KopsProvisioner.
-<<<<<<< HEAD
-func NewKopsProvisioner(s3StateStore, privateDNS, owner string, useExistingAWSResources bool, logger log.FieldLogger, awsClient *aws.Client) *KopsProvisioner {
-=======
-func NewKopsProvisioner(s3StateStore, owner string, useExistingAWSResources bool, logger log.FieldLogger) *KopsProvisioner {
->>>>>>> 9992a6f7
+func NewKopsProvisioner(s3StateStore, owner string, useExistingAWSResources bool, logger log.FieldLogger, awsClient *aws.Client) *KopsProvisioner {
 	return &KopsProvisioner{
 		s3StateStore:            s3StateStore,
 		useExistingAWSResources: useExistingAWSResources,
@@ -180,9 +170,6 @@
 
 	logger.WithField("name", kopsMetadata.Name).Info("Successfully deployed kubernetes")
 
-<<<<<<< HEAD
-	ugh, err := newUtilityGroupHandle(kops, provisioner, cluster, provisioner.awsClient, logger)
-=======
 	logger.WithField("name", kopsMetadata.Name).Info("Updating VolumeBindingMode in default storage class")
 	k8sClient, err := k8s.New(kops.GetKubeConfigPath(), logger)
 	if err != nil {
@@ -195,8 +182,7 @@
 	}
 	logger.WithField("name", kopsMetadata.Name).Info("Successfully updated storage class")
 
-	ugh, err := newUtilityGroupHandle(kops, provisioner, cluster, awsClient, logger)
->>>>>>> 9992a6f7
+	ugh, err := newUtilityGroupHandle(kops, provisioner, cluster, provisioner.awsClient, logger)
 	if err != nil {
 		return err
 	}
