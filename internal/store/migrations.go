package store

import (
	"github.com/blang/semver"
)

type migration struct {
	fromVersion   semver.Version
	toVersion     semver.Version
	migrationFunc func(execer) error
}

// migrations defines the set of migrations necessary to advance the database to the latest
// expected version.
//
// Note that the canonical schema is currently obtained by applying all migrations to an empty
// database.
var migrations = []migration{
	{semver.MustParse("0.0.0"), semver.MustParse("0.1.0"), func(e execer) error {
		_, err := e.Exec(`
			CREATE TABLE System (
				Key VARCHAR(64) PRIMARY KEY,
				Value VARCHAR(1024) NULL
			);
		`)
		if err != nil {
			return err
		}

		_, err = e.Exec(`
			CREATE TABLE Cluster (
				ID CHAR(26) PRIMARY KEY,
				Provider VARCHAR(32) NOT NULL,
				Provisioner VARCHAR(32) NOT NULL,
				ProviderMetadata BYTEA NULL,
				ProvisionerMetadata BYTEA NULL,
				AllowInstallations BOOLEAN NOT NULL,
				CreateAt BIGINT NOT NULL,
				DeleteAt BIGINT NOT NULL,
				LockAcquiredBy CHAR(26) NULL,
				LockAcquiredAt BIGINT NOT NULL
			);
		`)
		if err != nil {
			return err
		}

		return nil
	}},
	{semver.MustParse("0.1.0"), semver.MustParse("0.2.0"), func(e execer) error {
		if e.DriverName() == driverPostgres {
			_, err := e.Exec(`ALTER TABLE Cluster ADD COLUMN Size VARCHAR(32) NULL;`)
			if err != nil {
				return err
			}
			_, err = e.Exec(`ALTER TABLE Cluster ADD COLUMN State VARCHAR(32) NULL;`)
			if err != nil {
				return err
			}

			_, err = e.Exec(`UPDATE Cluster SET Size = 'SizeAlef500';`)
			if err != nil {
				return err
			}
			_, err = e.Exec(`UPDATE Cluster SET State = 'stable';`)
			if err != nil {
				return err
			}

			_, err = e.Exec(`ALTER TABLE Cluster ALTER COLUMN Size SET NOT NULL; `)
			if err != nil {
				return err
			}
			_, err = e.Exec(`ALTER TABLE Cluster ALTER COLUMN State SET NOT NULL;`)
			if err != nil {
				return err
			}
		} else if e.DriverName() == driverSqlite {
			_, err := e.Exec(`ALTER TABLE Cluster RENAME TO ClusterTemp;`)
			if err != nil {
				return err
			}

			_, err = e.Exec(`
				CREATE TABLE Cluster (
					ID CHAR(26) PRIMARY KEY,
					Provider VARCHAR(32) NOT NULL,
					Provisioner VARCHAR(32) NOT NULL,
					ProviderMetadata BYTEA NULL,
					ProvisionerMetadata BYTEA NULL,
					Size VARCHAR(32) NOT NULL,
					State VARCHAR(32) NOT NULL,
					AllowInstallations BOOLEAN NOT NULL,
					CreateAt BIGINT NOT NULL,
					DeleteAt BIGINT NOT NULL,
					LockAcquiredBy CHAR(26) NULL,
					LockAcquiredAt BIGINT NOT NULL
				);
			`)
			if err != nil {
				return err
			}

			_, err = e.Exec(`
				INSERT INTO Cluster
				SELECT
					ID,
					Provider,
					Provisioner,
					ProviderMetadata,
					ProvisionerMetadata,
					"SizeAlef500",
					"stable",
					AllowInstallations,
					CreateAt,
					DeleteAt,
					LockAcquiredBy,
					LockAcquiredAt
				FROM
					ClusterTemp;
			`)
			if err != nil {
				return err
			}

			_, err = e.Exec(`DROP TABLE ClusterTemp;`)
			if err != nil {
				return err
			}
		}

		return nil
	}},
	{semver.MustParse("0.2.0"), semver.MustParse("0.3.0"), func(e execer) error {
		_, err := e.Exec(`
			CREATE TABLE Installation (
				ID CHAR(26) PRIMARY KEY,
				OwnerID CHAR(26) NOT NULL,
				Version VARCHAR(32) NOT NULL,
				DNS VARCHAR(2083) NOT NULL,
				Affinity VARCHAR(32) NOT NULL,
				GroupID CHAR(26) NULL,
				State VARCHAR(32) NOT NULL,
				CreateAt BIGINT NOT NULL,
				DeleteAt BIGINT NOT NULL,
				LockAcquiredBy CHAR(26) NULL,
				LockAcquiredAt BIGINT NOT NULL
			);
		`)
		if err != nil {
			return err
		}

		_, err = e.Exec(`
			CREATE UNIQUE INDEX Installation_DNS_DeleteAt ON Installation (DNS, DeleteAt);
		`)
		if err != nil {
			return err
		}

		_, err = e.Exec(`
			CREATE TABLE ClusterInstallation (
				ID TEXT PRIMARY KEY,
				ClusterID TEXT NOT NULL,
				InstallationID TEXT NOT NULL,
				Namespace TEXT NOT NULL,
				State TEXT NOT NULL,
				CreateAt BIGINT NOT NULL,
				DeleteAt BIGINT NOT NULL,
				LockAcquiredBy CHAR(26) NULL,
				LockAcquiredAt BIGINT NOT NULL
			);
		`)
		if err != nil {
			return err
		}

		return nil
	}},
	{semver.MustParse("0.3.0"), semver.MustParse("0.4.0"), func(e execer) error {
		_, err := e.Exec(`
			CREATE TABLE "Group" (
				ID CHAR(26) PRIMARY KEY,
				Name TEXT,
				Description TEXT,
				Version TEXT,
				CreateAt BIGINT NOT NULL,
				DeleteAt BIGINT NOT NULL
			);
		`)
		if err != nil {
			return err
		}

		_, err = e.Exec(`
			CREATE UNIQUE INDEX Group_Name_DeleteAt ON "Group" (Name, DeleteAt);
		`)
		if err != nil {
			return err
		}

		return nil
	}},
	{semver.MustParse("0.4.0"), semver.MustParse("0.5.0"), func(e execer) error {
		// Switch various columns to TEXT for Postgres. This isn't actually necessary for
		// SQLite, and it's harder to change types there anyway.
		if e.DriverName() == driverPostgres {
			_, err := e.Exec(`ALTER TABLE System ALTER COLUMN Key TYPE TEXT;`)
			if err != nil {
				return err
			}

			_, err = e.Exec(`ALTER TABLE System ALTER COLUMN Value TYPE TEXT;`)
			if err != nil {
				return err
			}

			_, err = e.Exec(`ALTER TABLE Cluster ALTER COLUMN ID TYPE TEXT;`)
			if err != nil {
				return err
			}

			_, err = e.Exec(`ALTER TABLE Cluster ALTER COLUMN Provider TYPE TEXT;`)
			if err != nil {
				return err
			}

			_, err = e.Exec(`ALTER TABLE Cluster ALTER COLUMN Provisioner TYPE TEXT;`)
			if err != nil {
				return err
			}

			_, err = e.Exec(`ALTER TABLE Cluster ALTER COLUMN Size TYPE TEXT;`)
			if err != nil {
				return err
			}

			_, err = e.Exec(`ALTER TABLE Cluster ALTER COLUMN State TYPE TEXT;`)
			if err != nil {
				return err
			}

			_, err = e.Exec(`ALTER TABLE Cluster ALTER COLUMN LockAcquiredBy TYPE TEXT;`)
			if err != nil {
				return err
			}

			_, err = e.Exec(`ALTER TABLE Installation ALTER COLUMN ID TYPE TEXT;`)
			if err != nil {
				return err
			}

			_, err = e.Exec(`ALTER TABLE Installation ALTER COLUMN OwnerId TYPE TEXT;`)
			if err != nil {
				return err
			}

			_, err = e.Exec(`ALTER TABLE Installation ALTER COLUMN Version TYPE TEXT;`)
			if err != nil {
				return err
			}

			_, err = e.Exec(`ALTER TABLE Installation ALTER COLUMN DNS TYPE TEXT;`)
			if err != nil {
				return err
			}

			_, err = e.Exec(`ALTER TABLE Installation ALTER COLUMN Affinity TYPE TEXT;`)
			if err != nil {
				return err
			}

			_, err = e.Exec(`ALTER TABLE Installation ALTER COLUMN GroupID TYPE TEXT;`)
			if err != nil {
				return err
			}

			_, err = e.Exec(`ALTER TABLE Installation ALTER COLUMN State TYPE TEXT;`)
			if err != nil {
				return err
			}

			_, err = e.Exec(`ALTER TABLE Installation ALTER COLUMN LockAcquiredBy TYPE TEXT;`)
			if err != nil {
				return err
			}

			_, err = e.Exec(`ALTER TABLE ClusterInstallation ALTER COLUMN LockAcquiredBy TYPE TEXT;`)
			if err != nil {
				return err
			}

			_, err = e.Exec(`ALTER TABLE "Group" ALTER COLUMN ID TYPE TEXT;`)
			if err != nil {
				return err
			}
		}

		return nil
	}},
	{semver.MustParse("0.5.0"), semver.MustParse("0.6.0"), func(e execer) error {
		// Add the new Size column. SQLite will need to re-create manually.
		if e.DriverName() == driverPostgres {
			_, err := e.Exec(`ALTER TABLE Installation ADD COLUMN Size TEXT DEFAULT '100users';`)
			if err != nil {
				return err
			}
		} else if e.DriverName() == driverSqlite {
			_, err := e.Exec(`ALTER TABLE Installation RENAME TO InstallationTemp;`)
			if err != nil {
				return err
			}

			_, err = e.Exec(`
					CREATE TABLE Installation (
						ID TEXT PRIMARY KEY,
						OwnerID TEXT NOT NULL,
						Version TEXT NOT NULL,
						DNS TEXT NOT NULL,
						Size TEXT NOT NULL,
						Affinity TEXT NOT NULL,
						GroupID TEXT NULL,
						State TEXT NOT NULL,
						CreateAt BIGINT NOT NULL,
						DeleteAt BIGINT NOT NULL,
						LockAcquiredBy TEXT NULL,
						LockAcquiredAt BIGINT NOT NULL
					);
				`)
			if err != nil {
				return err
			}

			_, err = e.Exec(`
					INSERT INTO Installation
					SELECT
						ID,
						OwnerID,
						Version,
						DNS,
						"100users",
						Affinity,
						GroupID,
						State,
						CreateAt,
						DeleteAt,
						LockAcquiredBy,
						LockAcquiredAt
					FROM
					InstallationTemp;
				`)
			if err != nil {
				return err
			}

			_, err = e.Exec(`DROP TABLE InstallationTemp;`)
			if err != nil {
				return err
			}
		}

		return nil
	}},
	{semver.MustParse("0.6.0"), semver.MustParse("0.7.0"), func(e execer) error {
		// Add installation license column.
		_, err := e.Exec(`ALTER TABLE Installation ADD COLUMN License TEXT NULL;`)
		if err != nil {
			return err
		}

		_, err = e.Exec(`UPDATE Installation SET License = '';`)
		if err != nil {
			return err
		}

		return nil
	}},
	{semver.MustParse("0.7.0"), semver.MustParse("0.8.0"), func(e execer) error {
		// Add webhook table.
		_, err := e.Exec(`
			CREATE TABLE Webhooks (
				ID TEXT PRIMARY KEY,
				OwnerID TEXT NOT NULL,
				URL TEXT NOT NULL,
				CreateAt BIGINT NOT NULL,
				DeleteAt BIGINT NOT NULL
			);
		`)
		if err != nil {
			return err
		}

		_, err = e.Exec(`
			CREATE UNIQUE INDEX Webhook_URL_DeleteAt ON Webhooks (URL, DeleteAt);
		`)
		if err != nil {
			return err
		}

		return nil
	}},
	{semver.MustParse("0.8.0"), semver.MustParse("0.9.0"), func(e execer) error {
		if e.DriverName() == driverPostgres {
			_, err := e.Exec(`ALTER TABLE Installation ADD COLUMN Database TEXT NULL;`)
			if err != nil {
				return err
			}
			_, err = e.Exec(`ALTER TABLE Installation ADD COLUMN Filestore TEXT NULL;`)
			if err != nil {
				return err
			}

			_, err = e.Exec(`UPDATE Installation SET Database = 'mysql-operator';`)
			if err != nil {
				return err
			}
			_, err = e.Exec(`UPDATE Installation SET Filestore = 'minio-operator';`)
			if err != nil {
				return err
			}

			_, err = e.Exec(`ALTER TABLE Installation ALTER COLUMN Database SET NOT NULL; `)
			if err != nil {
				return err
			}
			_, err = e.Exec(`ALTER TABLE Installation ALTER COLUMN Filestore SET NOT NULL;`)
			if err != nil {
				return err
			}
		} else if e.DriverName() == driverSqlite {
			_, err := e.Exec(`ALTER TABLE Installation RENAME TO InstallationTemp;`)
			if err != nil {
				return err
			}

			_, err = e.Exec(`
					CREATE TABLE Installation (
						ID TEXT PRIMARY KEY,
						OwnerID TEXT NOT NULL,
						Version TEXT NOT NULL,
						DNS TEXT NOT NULL,
						Database TEXT NOT NULL,
						Filestore TEXT NOT NULL,
						License TEXT NULL,
						Size TEXT NOT NULL,
						Affinity TEXT NOT NULL,
						GroupID TEXT NULL,
						State TEXT NOT NULL,
						CreateAt BIGINT NOT NULL,
						DeleteAt BIGINT NOT NULL,
						LockAcquiredBy TEXT NULL,
						LockAcquiredAt BIGINT NOT NULL
					);
				`)
			if err != nil {
				return err
			}

			_, err = e.Exec(`
					INSERT INTO Installation
					SELECT
						ID,
						OwnerID,
						Version,
						DNS,
						"mysql-operator",
						"minio-operator",
						License,
						Size,
						Affinity,
						GroupID,
						State,
						CreateAt,
						DeleteAt,
						LockAcquiredBy,
						LockAcquiredAt
					FROM
					InstallationTemp;
				`)
			if err != nil {
				return err
			}

			_, err = e.Exec(`DROP TABLE InstallationTemp;`)
			if err != nil {
				return err
			}
		}

		return nil
	}},
	{semver.MustParse("0.9.0"), semver.MustParse("0.10.0"), func(e execer) error {
		if e.DriverName() == driverPostgres {
			_, err := e.Exec(`UPDATE Cluster SET AllowInstallations = 'TRUE';`)
			if err != nil {
				return err
			}
		} else if e.DriverName() == driverSqlite {
			_, err := e.Exec(`UPDATE Cluster SET AllowInstallations = '1';`)
			if err != nil {
				return err
			}
		}

		return nil
	}},
	{semver.MustParse("0.10.0"), semver.MustParse("0.11.0"), func(e execer) error {
		// Add Cluster Version column.
		// Also convert SQLite char/varchar columns to type TEXT to match PG.
		if e.DriverName() == driverPostgres {
			_, err := e.Exec(`ALTER TABLE Cluster ADD COLUMN Version TEXT NULL;`)
			if err != nil {
				return err
			}

			_, err = e.Exec(`UPDATE Cluster SET Version = '0.0.0';`)
			if err != nil {
				return err
			}

			_, err = e.Exec(`ALTER TABLE Cluster ALTER COLUMN Version SET NOT NULL; `)
			if err != nil {
				return err
			}
		} else if e.DriverName() == driverSqlite {
			_, err := e.Exec(`ALTER TABLE Cluster RENAME TO ClusterTemp;`)
			if err != nil {
				return err
			}

			_, err = e.Exec(`
				CREATE TABLE Cluster (
					ID TEXT PRIMARY KEY,
					Provider TEXT NOT NULL,
					Provisioner TEXT NOT NULL,
					ProviderMetadata BYTEA NULL,
					ProvisionerMetadata BYTEA NULL,
					Version TEXT NOT NULL,
					Size TEXT NOT NULL,
					State TEXT NOT NULL,
					AllowInstallations BOOLEAN NOT NULL,
					CreateAt BIGINT NOT NULL,
					DeleteAt BIGINT NOT NULL,
					LockAcquiredBy TEXT NULL,
					LockAcquiredAt BIGINT NOT NULL
				);
			`)
			if err != nil {
				return err
			}

			_, err = e.Exec(`
				INSERT INTO Cluster
				SELECT
					ID,
					Provider,
					Provisioner,
					ProviderMetadata,
					ProvisionerMetadata,
					"0.0.0",
					Size,
					State,
					AllowInstallations,
					CreateAt,
					DeleteAt,
					LockAcquiredBy,
					LockAcquiredAt
				FROM
					ClusterTemp;
			`)
			if err != nil {
				return err
			}

			_, err = e.Exec(`DROP TABLE ClusterTemp;`)
			if err != nil {
				return err
			}
		}

		return nil
	}},
	{semver.MustParse("0.11.0"), semver.MustParse("0.12.0"), func(e execer) error {
<<<<<<< HEAD
		_, err := e.Exec(`
			CREATE TABLE ClusterInstallationMigration (
				ID TEXT PRIMARY KEY,
				ClusterID TEXT NOT NULL,
				ClusterInstallationID TEXT NOT NULL,
				State TEXT NOT NULL,
				CreateAt BIGINT NOT NULL,
				DeleteAt BIGINT NOT NULL,
				LockAcquiredBy CHAR(26) NULL,
				LockAcquiredAt BIGINT NOT NULL
			);
=======
		// Add version columns for all of the utilities.
		_, err := e.Exec(`
				ALTER TABLE Cluster ADD COLUMN UtilityMetadata BYTEA NULL;
>>>>>>> 9992a6f7
		`)
		if err != nil {
			return err
		}

		return nil
	}},
<<<<<<< HEAD
=======
	{semver.MustParse("0.12.0"), semver.MustParse("0.12.1"), func(e execer) error {
		// Assign default values to UtilityMetadata if values do not
		// exist, otherwise, keep existing values
		_, err := e.Exec(`
				UPDATE Cluster
				SET UtilityMetadata = '{}' WHERE UtilityMetadata is NULL;
		 `)
		return err
	}},
>>>>>>> 9992a6f7
}<|MERGE_RESOLUTION|>--- conflicted
+++ resolved
@@ -581,7 +581,26 @@
 		return nil
 	}},
 	{semver.MustParse("0.11.0"), semver.MustParse("0.12.0"), func(e execer) error {
-<<<<<<< HEAD
+		// Add version columns for all of the utilities.
+		_, err := e.Exec(`
+				ALTER TABLE Cluster ADD COLUMN UtilityMetadata BYTEA NULL;
+		`)
+		if err != nil {
+			return err
+		}
+
+		return nil
+	}},
+	{semver.MustParse("0.12.0"), semver.MustParse("0.12.1"), func(e execer) error {
+		// Assign default values to UtilityMetadata if values do not
+		// exist, otherwise, keep existing values
+		_, err := e.Exec(`
+				UPDATE Cluster
+				SET UtilityMetadata = '{}' WHERE UtilityMetadata is NULL;
+		 `)
+		return err
+	}},
+	{semver.MustParse("0.12.1"), semver.MustParse("0.12.2"), func(e execer) error {
 		_, err := e.Exec(`
 			CREATE TABLE ClusterInstallationMigration (
 				ID TEXT PRIMARY KEY,
@@ -593,28 +612,11 @@
 				LockAcquiredBy CHAR(26) NULL,
 				LockAcquiredAt BIGINT NOT NULL
 			);
-=======
-		// Add version columns for all of the utilities.
-		_, err := e.Exec(`
-				ALTER TABLE Cluster ADD COLUMN UtilityMetadata BYTEA NULL;
->>>>>>> 9992a6f7
-		`)
-		if err != nil {
-			return err
-		}
-
-		return nil
-	}},
-<<<<<<< HEAD
-=======
-	{semver.MustParse("0.12.0"), semver.MustParse("0.12.1"), func(e execer) error {
-		// Assign default values to UtilityMetadata if values do not
-		// exist, otherwise, keep existing values
-		_, err := e.Exec(`
-				UPDATE Cluster
-				SET UtilityMetadata = '{}' WHERE UtilityMetadata is NULL;
-		 `)
-		return err
-	}},
->>>>>>> 9992a6f7
+		`)
+		if err != nil {
+			return err
+		}
+
+		return nil
+	}},
 }